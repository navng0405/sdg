server:
  port: 8080

spring:
  application:
    name: sdg-smart-discount-generator
  jackson:
    serialization:
      write-dates-as-timestamps: false
    deserialization:
      fail-on-unknown-properties: false

# Gemini configuration for tool calling
gemini:
  api-key: ${GEMINI_API_KEY:AIzaSyDQD0W7maSXEkvcOX0Hicp6FoqqyteTZZ4}
<<<<<<< HEAD
  model: gemini-1.5-flash-latest
  base-url: https://generativelanguage.googleapis.com/v1beta
  endpoint: /models/gemini-1.5-flash-latest:generateContent
=======
  model: gemini-pro
  base-url: https://generativelanguage.googleapis.com
>>>>>>> cea188ee

# Legacy Algolia config (kept for backward compatibility)
algolia:
  application-id: ${ALGOLIA_APPLICATION_ID:D5NLZGUAN7}
  admin-api-key: ${ALGOLIA_ADMIN_API_KEY:f563ed99dff0f7ccb8c2b78e681376be}
  search-api-key: ${ALGOLIA_SEARCH_API_KEY:your_algolia_search_key}
  indexes:
    products: sdg_products
    user-events: sdg_user_events
    discount-templates: sdg_discount_templates

# MCP Server Configuration
mcp:
  server:
    name: algolia-smart-discount-generator
    version: 1.0.0
    description: Smart Discount Generator with Algolia integration and AI-powered discount generation

# Discount Configuration
discount:
  default-expiry-minutes: 30
  max-discount-percentage: 50
  min-profit-margin: 0.10

logging:
  level:
    com.dev.challenge.sdg: DEBUG
    org.springframework.web: INFO<|MERGE_RESOLUTION|>--- conflicted
+++ resolved
@@ -13,14 +13,9 @@
 # Gemini configuration for tool calling
 gemini:
   api-key: ${GEMINI_API_KEY:AIzaSyDQD0W7maSXEkvcOX0Hicp6FoqqyteTZZ4}
-<<<<<<< HEAD
-  model: gemini-1.5-flash-latest
+  model: gemini-pro
   base-url: https://generativelanguage.googleapis.com/v1beta
-  endpoint: /models/gemini-1.5-flash-latest:generateContent
-=======
-  model: gemini-pro
-  base-url: https://generativelanguage.googleapis.com
->>>>>>> cea188ee
+  endpoint: /models/gemini-pro:generateContent
 
 # Legacy Algolia config (kept for backward compatibility)
 algolia:
