<?xml version="1.0" encoding="UTF-8"?>
<project xmlns="http://maven.apache.org/POM/4.0.0" xmlns:xsi="http://www.w3.org/2001/XMLSchema-instance"
	xsi:schemaLocation="http://maven.apache.org/POM/4.0.0 https://maven.apache.org/xsd/maven-4.0.0.xsd">
	<modelVersion>4.0.0</modelVersion>
	<parent>
		<groupId>org.springframework.boot</groupId>
		<artifactId>spring-boot-starter-parent</artifactId>
		<version>3.2.0</version>
		<relativePath/> <!-- lookup parent from repository -->
	</parent>
	<groupId>com.dev.challenge</groupId>
	<artifactId>sdg</artifactId>
	<version>0.0.1-SNAPSHOT</version>
	<name>sdg</name>
	<description>Demo project for Spring Boot</description>
	<url/>
	<licenses>
		<license/>
	</licenses>
	<developers>
		<developer/>
	</developers>
	<scm>
		<connection/>
		<developerConnection/>
		<tag/>
		<url/>
	</scm>
	<properties>
		<java.version>17</java.version>
	</properties>

	<repositories>
		<repository>
			<id>central</id>
			<name>Maven Central</name>
			<url>https://repo1.maven.org/maven2</url>
			<releases>
				<enabled>true</enabled>
			</releases>
			<snapshots>
				<enabled>false</enabled>
			</snapshots>
		</repository>
	</repositories>
	<dependencies>
		<!-- Spring Boot Starters -->
		<dependency>
			<groupId>org.springframework.boot</groupId>
			<artifactId>spring-boot-starter-web</artifactId>
		</dependency>
		<dependency>
			<groupId>org.springframework.boot</groupId>
			<artifactId>spring-boot-starter-validation</artifactId>
		</dependency>

		<!-- Algolia Search Client -->
		<!-- Algolia Search -->
		<dependency>
			<groupId>com.algolia</groupId>
			<artifactId>algoliasearch</artifactId>
<<<<<<< HEAD
			<version>4.21.2</version>
			<exclusions>
				<exclusion>
					<groupId>commons-logging</groupId>
					<artifactId>commons-logging</artifactId>
				</exclusion>
			</exclusions>
=======
			<version>4.4.0</version>
>>>>>>> 039eb568
		</dependency>

		<!-- HTTP Client for Gemini API -->
		<dependency>
			<groupId>org.springframework.boot</groupId>
			<artifactId>spring-boot-starter-webflux</artifactId>
		</dependency>

		<!-- JSON Processing -->
		<dependency>
			<groupId>com.fasterxml.jackson.core</groupId>
			<artifactId>jackson-databind</artifactId>
		</dependency>
		<dependency>
			<groupId>com.fasterxml.jackson.datatype</groupId>
			<artifactId>jackson-datatype-jsr310</artifactId>
		</dependency>

		<!-- Development Tools -->
		<dependency>
			<groupId>org.springframework.boot</groupId>
			<artifactId>spring-boot-devtools</artifactId>
			<scope>runtime</scope>
			<optional>true</optional>
		</dependency>
		<dependency>
			<groupId>org.projectlombok</groupId>
			<artifactId>lombok</artifactId>
			<optional>true</optional>
		</dependency>

		<!-- Testing -->
		<dependency>
			<groupId>org.springframework.boot</groupId>
			<artifactId>spring-boot-starter-test</artifactId>
			<scope>test</scope>
		</dependency>
	</dependencies>

	<build>
		<plugins>
			<plugin>
				<groupId>org.apache.maven.plugins</groupId>
				<artifactId>maven-compiler-plugin</artifactId>
				<configuration>
					<annotationProcessorPaths>
						<path>
							<groupId>org.projectlombok</groupId>
							<artifactId>lombok</artifactId>
						</path>
					</annotationProcessorPaths>
				</configuration>
			</plugin>
			<plugin>
				<groupId>org.springframework.boot</groupId>
				<artifactId>spring-boot-maven-plugin</artifactId>
				<configuration>
					<excludes>
						<exclude>
							<groupId>org.projectlombok</groupId>
							<artifactId>lombok</artifactId>
						</exclude>
					</excludes>
				</configuration>
			</plugin>
		</plugins>
	</build>

</project><|MERGE_RESOLUTION|>--- conflicted
+++ resolved
@@ -59,7 +59,7 @@
 		<dependency>
 			<groupId>com.algolia</groupId>
 			<artifactId>algoliasearch</artifactId>
-<<<<<<< HEAD
+
 			<version>4.21.2</version>
 			<exclusions>
 				<exclusion>
@@ -67,9 +67,6 @@
 					<artifactId>commons-logging</artifactId>
 				</exclusion>
 			</exclusions>
-=======
-			<version>4.4.0</version>
->>>>>>> 039eb568
 		</dependency>
 
 		<!-- HTTP Client for Gemini API -->
